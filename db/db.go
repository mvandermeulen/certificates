--- conflicted
+++ resolved
@@ -57,7 +57,6 @@
 	Shutdown() error
 }
 
-<<<<<<< HEAD
 type dbKey struct{}
 
 // NewContext adds the given authority database to the context.
@@ -79,13 +78,13 @@
 	} else {
 		return db
 	}
-=======
+}
+
 // CertificateStorer is an extension of AuthDB that allows to store
 // certificates.
 type CertificateStorer interface {
 	StoreCertificate(crt *x509.Certificate) error
 	StoreSSHCertificate(crt *ssh.Certificate) error
->>>>>>> 02fd0e71
 }
 
 // DB is a wrapper over the nosql.DB interface.

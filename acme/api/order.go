--- conflicted
+++ resolved
@@ -34,9 +34,6 @@
 		return acme.NewError(acme.ErrorMalformedType, "identifiers list cannot be empty")
 	}
 	for _, id := range n.Identifiers {
-<<<<<<< HEAD
-		if !(id.Type == acme.DNS || id.Type == acme.IP || id.Type == acme.PermanentIdentifier) {
-=======
 		switch id.Type {
 		case acme.IP:
 			if net.ParseIP(id.Value) == nil {
@@ -47,8 +44,11 @@
 			if _, err := x509util.SanitizeName(value); err != nil {
 				return acme.NewError(acme.ErrorMalformedType, "invalid DNS name: %s", id.Value)
 			}
+		case acme.PermanentIdentifier:
+			if id.Value == "" {
+				return acme.NewError(acme.ErrorMalformedType, "permanent identifier cannot be empty")
+			}
 		default:
->>>>>>> dd6f59b5
 			return acme.NewError(acme.ErrorMalformedType, "identifier type unsupported: %s", id.Type)
 		}
 

--- conflicted
+++ resolved
@@ -74,6 +74,7 @@
 // NewOrder ACME api for creating a new order.
 func NewOrder(w http.ResponseWriter, r *http.Request) {
 	ctx := r.Context()
+	ca := mustAuthority(ctx)
 	db := acme.MustDatabaseFromContext(ctx)
 	linker := acme.MustLinkerFromContext(ctx)
 
@@ -116,7 +117,7 @@
 
 	var eak *acme.ExternalAccountKey
 	if acmeProv.RequireEAB {
-		if eak, err = h.db.GetExternalAccountKeyByAccountID(ctx, prov.GetID(), acc.ID); err != nil {
+		if eak, err = db.GetExternalAccountKeyByAccountID(ctx, prov.GetID(), acc.ID); err != nil {
 			render.Error(w, acme.WrapErrorISE(err, "error retrieving external account binding key"))
 			return
 		}
@@ -141,7 +142,7 @@
 			return
 		}
 		// evaluate the authority level policy
-		if err = h.ca.AreSANsAllowed(ctx, []string{identifier.Value}); err != nil {
+		if err = ca.AreSANsAllowed(ctx, []string{identifier.Value}); err != nil {
 			render.Error(w, acme.WrapError(acme.ErrorRejectedIdentifierType, err, "not authorized"))
 			return
 		}
@@ -197,9 +198,6 @@
 	render.JSONStatus(w, o, http.StatusCreated)
 }
 
-<<<<<<< HEAD
-func newAuthorization(ctx context.Context, az *acme.Authorization) error {
-=======
 func isIdentifierAllowed(acmePolicy policy.X509Policy, identifier acme.Identifier) error {
 	if acmePolicy == nil {
 		return nil
@@ -214,8 +212,7 @@
 	return policy.NewX509PolicyEngine(eak.Policy)
 }
 
-func (h *Handler) newAuthorization(ctx context.Context, az *acme.Authorization) error {
->>>>>>> 65090daa
+func newAuthorization(ctx context.Context, az *acme.Authorization) error {
 	if strings.HasPrefix(az.Identifier.Value, "*.") {
 		az.Wildcard = true
 		az.Identifier = acme.Identifier{
@@ -296,7 +293,7 @@
 	render.JSON(w, o)
 }
 
-// FinalizeOrder attemptst to finalize an order and create a certificate.
+// FinalizeOrder attempts to finalize an order and create a certificate.
 func FinalizeOrder(w http.ResponseWriter, r *http.Request) {
 	ctx := r.Context()
 	db := acme.MustDatabaseFromContext(ctx)
